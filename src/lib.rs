--- conflicted
+++ resolved
@@ -1,13 +1,10 @@
 pub mod big_integer;
 pub use big_integer::*;
-<<<<<<< HEAD
 pub mod delay_encryption;
 pub use delay_encryption::*;
-=======
 use ff::FromUniformBytes;
 use maingate::big_to_fe;
 use maingate::MainGateInstructions;
->>>>>>> 0e740375
 pub mod aggregate;
 pub use crate::aggregate::*;
 pub mod aggregate_with_hash;
