--- conflicted
+++ resolved
@@ -156,14 +156,10 @@
         );
         assert_eq!(h, computed_h, "h is not computed correctly");
         assert_eq!(skde_params.t, TIME_PARAM_T, "Time parameter mismatch");
-<<<<<<< HEAD
-        assert!(n.bits() >= BIT_LEN as u64, "Modulus too small");
-        assert!(n.is_odd(), "Modulus n should be odd");
-=======
         println!("{:?}", n.bits());
         assert!(n.bits() >= (BIT_LEN - 1) as u64, "Modulus too small");
         // assert!(n.is_odd(), "Modulus n should be odd");
->>>>>>> f4ffdd85
+
     }
 
     #[test]
