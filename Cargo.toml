--- conflicted
+++ resolved
@@ -33,15 +33,14 @@
 name = "aggregate"
 harness = false
 
-<<<<<<< HEAD
+
 [[bin]]
 name = "test_performance"
 path = "src/bin/test_performance.rs"
 
 [profile.release]
 debug = true
-=======
+
 [[bench]]
 name = "aggregate_with_hash"
-harness = false
->>>>>>> 0e740375
+harness = false